defmodule Poison.ParseError do
  @type t :: %__MODULE__{pos: integer, value: String.t()}

  alias Code.Identifier

  defexception pos: 0, value: nil, rest: nil

  def message(%{value: "", pos: pos}) do
    "Unexpected end of input at position #{pos}"
  end

  def message(%{value: <<token::utf8>>, pos: pos}) do
    "Unexpected token at position #{pos}: #{escape(token)}"
  end

  def message(%{value: value, pos: pos}) when is_binary(value) do
    start = pos - String.length(value)
    "Cannot parse value at position #{start}: #{inspect(value)}"
  end

  def message(%{value: value}) do
    "Unsupported value: #{inspect(value)}"
  end

  defp escape(token) do
    {value, _} = Identifier.escape(<<token>>, ?\\)
    value
  end
end

defmodule Poison.Parser do
  @moduledoc """
  An RFC 7159 and ECMA 404 conforming JSON parser.

  See: https://tools.ietf.org/html/rfc7159
  See: http://www.ecma-international.org/publications/files/ECMA-ST/ECMA-404.pdf
  """

  @compile :inline
  @compile {:inline_size, 256}

  if Application.get_env(:poison, :native) do
    @compile [:native, {:hipe, [:o3]}]
  end

  use Bitwise

  alias Poison.ParseError

  @type t :: nil | true | false | list | float | integer | String.t() | map

  def parse!(iodata, options) do
    string = IO.iodata_to_binary(iodata)
    keys = Map.get(options, :keys)
    {rest, pos} = skip_whitespace(skip_bom(string), 0)
    {value, pos, rest} = value(rest, pos, keys)

    case skip_whitespace(rest, pos) do
      {"", _pos} -> value
      {other, pos} -> syntax_error(other, pos)
    end
  rescue
    _ in [ArgumentError] ->
      raise %ParseError{value: iodata}
  end

  defp value("\"" <> rest, pos, _keys) do
    string_continue(rest, pos + 1, [])
  end

  defp value("{" <> rest, pos, keys) do
    {rest, pos} = skip_whitespace(rest, pos + 1)
    object_pairs(rest, pos, keys, [])
  end

  defp value("[" <> rest, pos, keys) do
    {rest, pos} = skip_whitespace(rest, pos + 1)
    array_values(rest, pos, keys, [])
  end

  defp value("null" <> rest, pos, _keys), do: {nil, pos + 4, rest}
  defp value("true" <> rest, pos, _keys), do: {true, pos + 4, rest}
  defp value("false" <> rest, pos, _keys), do: {false, pos + 5, rest}

  defp value(<<char, _::binary>> = string, pos, _keys) when char in '-0123456789' do
    number_start(string, pos)
  end

  defp value(other, pos, _keys), do: syntax_error(other, pos)

  ## Objects

  defp object_pairs("\"" <> rest, pos, keys, acc) do
    {name, pos, rest} = string_continue(rest, pos + 1, [])
<<<<<<< HEAD

    {value, pos, rest} =
      case skip_whitespace(rest, pos) do
        {":" <> rest, pos} ->
          {rest, pos} = skip_whitespace(rest, pos + 1)
          value(rest, pos, keys)

        {other, pos} ->
          syntax_error(other, pos)
      end

    acc = [{object_name(name, keys), value} | acc]

=======
    {value, start, pos, rest} = case skip_whitespace(rest, pos) do
      {":" <> rest, start} ->
        {rest, pos} = skip_whitespace(rest, start + 1)
        {value, pos, rest} = value(rest, pos, keys)
        {value, start, pos, rest}
      {other, pos} ->
        syntax_error(other, pos)
    end

    acc = [{object_name(name, start, keys), value} | acc]
>>>>>>> 0af426eb
    case skip_whitespace(rest, pos) do
      {"," <> rest, pos} ->
        {rest, pos} = skip_whitespace(rest, pos + 1)
        object_pairs(rest, pos, keys, acc)

      {"}" <> rest, pos} ->
        {:maps.from_list(acc), pos + 1, rest}

      {other, pos} ->
        syntax_error(other, pos)
    end
  end

  defp object_pairs("}" <> rest, pos, _, []) do
    {:maps.new(), pos + 1, rest}
  end

  defp object_pairs(other, pos, _, _), do: syntax_error(other, pos)

<<<<<<< HEAD
  defp object_name(name, :atoms), do: String.to_atom(name)
  defp object_name(name, :atoms!), do: String.to_existing_atom(name)
  defp object_name(name, _keys), do: name
=======
  defp object_name(name, pos, :atoms!) do
    String.to_existing_atom(name)
  rescue
    _ in [ArgumentError] ->
      raise %ParseError{value: name, pos: pos}
  end

  defp object_name(name, _pos, :atoms), do: String.to_atom(name)
  defp object_name(name, _pos, _keys),  do: name
>>>>>>> 0af426eb

  ## Arrays

  defp array_values("]" <> rest, pos, _, []) do
    {[], pos + 1, rest}
  end

  defp array_values(string, pos, keys, acc) do
    {value, pos, rest} = value(string, pos, keys)

    acc = [value | acc]

    case skip_whitespace(rest, pos) do
      {"," <> rest, pos} ->
        {rest, pos} = skip_whitespace(rest, pos + 1)
        array_values(rest, pos, keys, acc)

      {"]" <> rest, pos} ->
        {:lists.reverse(acc), pos + 1, rest}

      {other, pos} ->
        syntax_error(other, pos)
    end
  end

  ## Numbers

  defp number_start("-" <> rest, pos) do
    case rest do
      "0" <> rest -> number_frac(rest, pos + 2, ["-0"])
      rest -> number_int(rest, pos + 1, [?-])
    end
  end

  defp number_start("0" <> rest, pos) do
    number_frac(rest, pos + 1, [?0])
  end

  defp number_start(string, pos) do
    number_int(string, pos, [])
  end

  defp number_int(<<char, _::binary>> = string, pos, acc) when char in '123456789' do
    {digits, pos, rest} = number_digits(string, pos)
    number_frac(rest, pos, [acc, digits])
  end

  defp number_int(other, pos, _), do: syntax_error(other, pos)

  defp number_frac("." <> rest, pos, acc) do
    {digits, pos, rest} = number_digits(rest, pos + 1)
    number_exp(rest, true, pos, [acc, ?., digits])
  end

  defp number_frac(string, pos, acc) do
    number_exp(string, false, pos, acc)
  end

  defp number_exp(<<e>> <> rest, frac, pos, acc) when e in 'eE' do
    e = if frac, do: ?e, else: ".0e"

    case rest do
      "-" <> rest -> number_exp_continue(rest, frac, pos + 2, [acc, e, ?-])
      "+" <> rest -> number_exp_continue(rest, frac, pos + 2, [acc, e])
      rest -> number_exp_continue(rest, frac, pos + 1, [acc, e])
    end
  end

  defp number_exp(string, frac, pos, acc) do
    {number_complete(acc, frac, pos), pos, string}
  end

  defp number_exp_continue(rest, frac, pos, acc) do
    {digits, pos, rest} = number_digits(rest, pos)
    pos = if frac, do: pos, else: pos + 2
    {number_complete([acc, digits], true, pos), pos, rest}
  end

  defp number_complete(iolist, false, _pos) do
    iolist |> IO.iodata_to_binary() |> String.to_integer()
  end

  defp number_complete(iolist, true, pos) do
    iolist |> IO.iodata_to_binary() |> String.to_float()
  rescue
    ArgumentError ->
      value = iolist |> IO.iodata_to_binary()
      raise %ParseError{pos: pos, value: value}
  end

  defp number_digits(<<char>> <> rest = string, pos) when char in '0123456789' do
    count = number_digits_count(rest, 1)
    <<digits::binary-size(count), rest::binary>> = string
    {digits, pos + count, rest}
  end

  defp number_digits(other, pos), do: syntax_error(other, pos)

  defp number_digits_count(<<char>> <> rest, acc) when char in '0123456789' do
    number_digits_count(rest, acc + 1)
  end

  defp number_digits_count(_, acc), do: acc

  ## Strings

  defp string_continue("\"" <> rest, pos, acc) do
    {IO.iodata_to_binary(acc), pos + 1, rest}
  end

  defp string_continue("\\" <> rest, pos, acc) do
    string_escape(rest, pos, acc)
  end

  defp string_continue("", pos, _), do: syntax_error(nil, pos)

  defp string_continue(string, pos, acc) do
    {count, pos} = string_chunk_size(string, pos, 0)
    <<chunk::binary-size(count), rest::binary>> = string
    string_continue(rest, pos, [acc, chunk])
  end

  for {seq, char} <- Enum.zip('"\\ntr/fb', '"\\\n\t\r/\f\b') do
    defp string_escape(<<unquote(seq)>> <> rest, pos, acc) do
      string_continue(rest, pos + 1, [acc, unquote(char)])
    end
  end

  # http://www.ietf.org/rfc/rfc2781.txt
  # http://perldoc.perl.org/Encode/Unicode.html#Surrogate-Pairs
  # http://mathiasbynens.be/notes/javascript-encoding#surrogate-pairs
  defp string_escape(<<?u, a1, b1, c1, d1, "\\u", a2, b2, c2, d2>> <> rest, pos, acc)
       when a1 in 'dD' and a2 in 'dD' and b1 in '89abAB' and (b2 in ?c..?f or b2 in ?C..?F) do
    hi = List.to_integer([a1, b1, c1, d1], 16)
    lo = List.to_integer([a2, b2, c2, d2], 16)
    codepoint = 0x10000 + ((hi &&& 0x03FF) <<< 10) + (lo &&& 0x03FF)
    string_continue(rest, pos + 11, [acc, <<codepoint::utf8>>])
  rescue
    ArgumentError ->
      value = <<"\\u", a1, b1, c1, d1, "\\u", a2, b2, c2, d2>>
      raise %ParseError{pos: pos + 12, value: value}
  end

  defp string_escape(<<?u, seq::binary-size(4)>> <> rest, pos, acc) do
    string_continue(rest, pos + 5, [acc, <<String.to_integer(seq, 16)::utf8>>])
  rescue
    ArgumentError ->
      value = "\\u" <> seq
      raise %ParseError{pos: pos + 6, value: value}
  end

  defp string_escape(other, pos, _), do: syntax_error(other, pos)

  defp string_chunk_size("\"" <> _, pos, acc), do: {acc, pos}
  defp string_chunk_size("\\" <> _, pos, acc), do: {acc, pos}

  # Control Characters (http://seriot.ch/parsing_json.php#25)
  defp string_chunk_size(<<char>> <> _rest, pos, _acc) when char <= 0x1F do
    syntax_error(<<char>>, pos)
  end

  defp string_chunk_size(<<char>> <> rest, pos, acc) when char < 0x80 do
    string_chunk_size(rest, pos + 1, acc + 1)
  end

  defp string_chunk_size(<<codepoint::utf8>> <> rest, pos, acc) do
    string_chunk_size(rest, pos + 1, acc + string_codepoint_size(codepoint))
  end

  defp string_chunk_size(other, pos, _acc), do: syntax_error(other, pos)

  defp string_codepoint_size(codepoint) when codepoint < 0x800, do: 2
  defp string_codepoint_size(codepoint) when codepoint < 0x10000, do: 3
  defp string_codepoint_size(_), do: 4

  ## Whitespace

  defp skip_whitespace(<<char>> <> rest, pos) when char in '\s\n\t\r' do
    skip_whitespace(rest, pos + 1)
  end

  defp skip_whitespace(string, pos), do: {string, pos}

  # https://tools.ietf.org/html/rfc7159#section-8.1
  # https://en.wikipedia.org/wiki/Byte_order_mark#UTF-8
  defp skip_bom(<<0xEF, 0xBB, 0xBF>> <> rest) do
    rest
  end

  defp skip_bom(string) do
    string
  end

  ## Errors

  defp syntax_error(<<token::utf8>> <> _, pos) do
    raise %ParseError{pos: pos, value: <<token>>}
  end

  defp syntax_error(_, pos) do
    raise %ParseError{pos: pos, value: ""}
  end
end<|MERGE_RESOLUTION|>--- conflicted
+++ resolved
@@ -92,32 +92,17 @@
 
   defp object_pairs("\"" <> rest, pos, keys, acc) do
     {name, pos, rest} = string_continue(rest, pos + 1, [])
-<<<<<<< HEAD
-
-    {value, pos, rest} =
+    {value, start, pos, rest} =
       case skip_whitespace(rest, pos) do
-        {":" <> rest, pos} ->
-          {rest, pos} = skip_whitespace(rest, pos + 1)
-          value(rest, pos, keys)
-
+        {":" <> rest, start} ->
+          {rest, pos} = skip_whitespace(rest, start + 1)
+          {value, pos, rest} = value(rest, pos, keys)
+          {value, start, pos, rest}
         {other, pos} ->
           syntax_error(other, pos)
       end
 
-    acc = [{object_name(name, keys), value} | acc]
-
-=======
-    {value, start, pos, rest} = case skip_whitespace(rest, pos) do
-      {":" <> rest, start} ->
-        {rest, pos} = skip_whitespace(rest, start + 1)
-        {value, pos, rest} = value(rest, pos, keys)
-        {value, start, pos, rest}
-      {other, pos} ->
-        syntax_error(other, pos)
-    end
-
     acc = [{object_name(name, start, keys), value} | acc]
->>>>>>> 0af426eb
     case skip_whitespace(rest, pos) do
       {"," <> rest, pos} ->
         {rest, pos} = skip_whitespace(rest, pos + 1)
@@ -137,11 +122,6 @@
 
   defp object_pairs(other, pos, _, _), do: syntax_error(other, pos)
 
-<<<<<<< HEAD
-  defp object_name(name, :atoms), do: String.to_atom(name)
-  defp object_name(name, :atoms!), do: String.to_existing_atom(name)
-  defp object_name(name, _keys), do: name
-=======
   defp object_name(name, pos, :atoms!) do
     String.to_existing_atom(name)
   rescue
@@ -150,8 +130,7 @@
   end
 
   defp object_name(name, _pos, :atoms), do: String.to_atom(name)
-  defp object_name(name, _pos, _keys),  do: name
->>>>>>> 0af426eb
+  defp object_name(name, _pos, _keys), do: name
 
   ## Arrays
 
