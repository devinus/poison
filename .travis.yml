--- conflicted
+++ resolved
@@ -4,15 +4,10 @@
   - 1.6.6
   - 1.6.5
 otp_release:
-<<<<<<< HEAD
-  - 19.3
-  - 19.2
-  - 19.1
-  - 19.0
-  - 18.3
-  - 18.2
-  - 18.1
-  - 18.0
+  - 21.0
+  - 20.3
+  - 20.1
+  - 20.0
 sudo: false
 matrix:
   include:
@@ -21,11 +16,4 @@
     env: FORMAT_CHECK="mix format --check-formatted --dry-run"
 script:
   - $(echo $FORMAT_CHECK)
-  - mix test
-=======
-  - 21.0
-  - 20.3
-  - 20.1
-  - 20.0
-sudo: false
->>>>>>> 0af426eb
+  - mix test